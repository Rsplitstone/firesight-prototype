--- conflicted
+++ resolved
@@ -1,7 +1,17 @@
 # FireSight Prototype
 
-<<<<<<< HEAD
-This repository contains a simple prototype for the FireSight user interface. It now also includes scripts for generating demo datasets used during development and testing.
+This repository contains a simple prototype for the FireSight user interface with a minimal Python backend demonstrating ingestion, data fusion, basic analytics and alert generation for wildfire monitoring. It also includes scripts for generating demo datasets used during development and testing.
+
+## Running the Demo Backend
+
+1. Ensure Python 3.11 is installed.
+2. From the repository root run:
+
+```bash
+python3 main.py
+```
+
+The script ingests dummy camera, satellite and sensor data from the `data/` directory, performs simple rule-based threat detection and prints generated alerts in JSON format.
 
 ## Demo Data Scripts
 
@@ -35,18 +45,4 @@
 
 ```bash
 python3 scripts/replay_fire_scenario.py demo_dataset.csv
-```
-=======
-This repository contains a simple front-end prototype and a minimal Python backend demonstrating ingestion, data fusion, basic analytics and alert generation for wildfire monitoring.
-
-## Running the Demo Backend
-
-1. Ensure Python 3.11 is installed.
-2. From the repository root run:
-
-```bash
-python3 main.py
-```
-
-The script ingests dummy camera, satellite and sensor data from the `data/` directory, performs simple rule-based threat detection and prints generated alerts in JSON format.
->>>>>>> bc1dcb61
+```